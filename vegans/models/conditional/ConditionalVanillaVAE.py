--- conflicted
+++ resolved
@@ -23,11 +23,7 @@
 import numpy as np
 import torch.nn as nn
 
-<<<<<<< HEAD
-from torch.nn import MSELoss
 from vegans.utils.layers import LayerReshape
-=======
->>>>>>> a8c35dc1
 from vegans.utils.utils import get_input_dim
 from vegans.models.unconditional.VanillaVAE import VanillaVAE
 from vegans.utils.networks import Encoder, Decoder, Autoencoder
