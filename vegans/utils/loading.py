--- conflicted
+++ resolved
@@ -376,22 +376,6 @@
         )
         return train_dataloader
 
-<<<<<<< HEAD
-    def load_generator(self, x_dim=(3, 32, 32), z_dim=64, y_dim=10):
-        return architectures.load_mnist_generator(x_dim=x_dim, z_dim=z_dim, y_dim=y_dim)
-
-    def load_adversary(self, x_dim=(3, 32, 32), y_dim=10, adv_type="Discriminator"):
-        return architectures.load_mnist_adversary(x_dim=x_dim, y_dim=y_dim, adv_type=adv_type)
-
-    def load_encoder(self, x_dim=(3, 32, 32), z_dim=64, y_dim=10):
-        return architectures.load_mnist_encoder(x_dim=self.x_dim, z_dim=z_dim, y_dim=y_dim)
-
-    def load_autoencoder(self, z_dim=64, y_dim=10):
-        return architectures.load_mnist_autoencoder(z_dim=z_dim, y_dim=y_dim)
-
-    def load_decoder(self, z_dim=64, y_dim=10):
-        return architectures.load_mnist_decoder(z_dim=z_dim, y_dim=y_dim)
-=======
     def load_generator(self, x_dim=None, z_dim=(16, 4, 4), y_dim=40):
         if x_dim is None:
             x_dim = (3, self.output_shape, self.output_shape)
@@ -415,5 +399,4 @@
     def load_decoder(self, x_dim=None, z_dim=(16, 4, 4), y_dim=40):
         if x_dim is None:
             x_dim = (3, self.output_shape, self.output_shape)
-        return architectures.load_celeba_decoder(x_dim=x_dim, z_dim=z_dim, y_dim=y_dim)
->>>>>>> cb14ded5
+        return architectures.load_celeba_decoder(x_dim=x_dim, z_dim=z_dim, y_dim=y_dim)